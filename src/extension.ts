'use strict';
import * as vscode from 'vscode'
import * as request from 'request-promise'
import entityDecode = require('decode-html')
import crplData = require('./crpl-data.json')
import {
  RichToken, ParseTree, ParseBranch, ParseMode,
  CRPLType, StackDelta, Stack, StackTracker, VarTracker, FuncTracker,
  scrapeSignatures, sigSpec, signatures, ParseChunk } from './helpers'

const crplSelector: vscode.DocumentFilter = { language: 'crpl', scheme: 'file' }
const tokenPattern = /(?:<-|->|-\?|--|@|:|\$)[A-Za-z]\w*\b|-?\b\d+(?:\.\d*)?\b|(?:<-!|->!|-\?!|--\?)(?=\s|$)|\w+|\S/g
// note: this should be the same as language-configuration.json.wordPattern except with the addition of |\S
const symbolPatterns = new Map([
  [/<-[A-Za-z]\w*\b/, 'read'],
  [/->[A-Za-z]\w*\b/, 'write'],
  [/-\?[A-Za-z]\w*\b/, 'exists'],
  [/--[A-Za-z]\w*\b/, 'delete'],
  [/\$[A-Za-z]\w*\b/, 'define'],
  [/@[A-Za-z]\w*\b/, 'call'],
  [/:\w[A-Za-z]\w*\b/, 'func'],
  [/<-!/, 'refread'],
  [/->!/, 'refwrite'],
  [/-\?!/, 'refexists'],
  [/--\?/, 'refdelete'],
])
const prefixPatterns = [
  /^(<-|->|--|-\?|\$)(?=[A-Za-z])/,
  /^(:|@)(?=[A-Za-z])/
]
const docPattern = /=====\s*(.*)\s*=====\s*(.*\s*)*?.*Arguments.*\^\s*\|\s*(.*?)\s*\|\s*(.*?)\s*\|(.*?)\|(.*\s*)*?===\s*Description.*\s*((.*\s*)*)/

interface WordInTheHand {
  wordRange?: vscode.Range,
  word?: string,
  tokenMatch?: RichToken
}

let wom = (s: string) => ` without matching "${s}"`
class RichDoc {
  static valuePattern = /"|-?\d+(\.\d*)?/
  static keyofVarTracker = /^(read|write|exists|delete)$/
  static keyofFuncTracker = /^(func|call)$/
  static stackSpec = {
    up: ['(', 'define', ':', 'func', 'do', 'once', 'if', 'else', 'while', 'repeat', 'comment', '"'],
    down: new Map<string, string|RegExp>([
      [')', '('],
      ['define', 'start'], [':', 'define'], ['value', ':'],
      ['func', /^(func|start|bottom)$/],
      ['loop', 'do'],
      ['endonce', 'once'],
      ['else', 'if'],
      ['endif', /^(if|else)$/],
      ['repeat', 'while'],
      ['endwhile', 'repeat'],
      ['endcomment', 'comment'],
      ['"', '"']
    ]),
    unmatched: new Map<string, [string, 0|2]>([
      // number represents where the start of the block is
      // inside the ParseTree in relation to the error'd token
      // 0 = same token, eg ["once", [...]] -> "once" errors, its block starts at itself
      // 2 = different token, eg ["if", [...], "else", [...]] -> "else" errors, its block starts at "if"
      ['(', [')', 0]],
      ['do', ['loop', 0]],
      ['once', ['endonce', 0]], 
      ['if', ['endif', 0]],
      ['else', ['endif', 2]],
      ['while', ['repeat', 0]],
      ['repeat', ['endwhile', 2]],
      ['comment', ['endcomment', 0]],
      ['"', ['"', 0]]
    ]),
    unstarted: new Map<string, string>([
      [')', wom('(')],
      [':', ' without preceding "$" variable'], 
      ['value', ' without preceding "$" variable'],
      ['func', ': function definition inside another block'],
      ['loop', wom('do')],
      ['endonce', wom('once')],
      ['if', wom('endif')], ['else', wom('if')], ['endif', wom('if')],
      ['repeat', wom('while')],
      ['endwhile', wom('while') + ' or "repeat"'],
      ['"', wom('"')]
    ])
  }
  static startToken(): RichToken { return {
    token: '',
    range: <vscode.Range>{
      start: <vscode.Position>{line: 0, character: 0},
      end: <vscode.Position>{line: 0, character: 0}
    },
    meta: { }
  }}

  doc: vscode.TextDocument
  tokens: { flat: RichToken[], lines: RichToken[][], tree: ParseTree }
  // tokens.flat and tokens.tree should be in warped order, tokens.lines can't be
  funcs = new Map<string, FuncTracker>()
  vars = new Map<string, VarTracker>()
  constructor(docref: vscode.TextDocument | vscode.Uri) {
    if ((<vscode.TextDocument>docref).getText) {
      this.doc = <vscode.TextDocument>docref
    } else {
      this.doc = <vscode.TextDocument>vscode.workspace.textDocuments.find(doc => doc.uri === docref)
    }
    this.tokens = { flat: [], lines: [], tree: new ParseTree([RichDoc.startToken()]) }
    this.tokenize()
  }

  tokenize() { try {
    let tokens: RichToken[] = this.tokens.flat = []
    let lines: RichToken[][] = this.tokens.lines = []
    let tree: ParseTree = this.tokens.tree = new ParseTree([RichDoc.startToken()])
    this.funcs = new Map()
    this.vars = new Map()

    let spec = RichDoc.stackSpec
    let exeStack: RichToken[] = []
<<<<<<< HEAD
=======
    let warpStack: (ParseChunk|ParseChunk[])[] = []
>>>>>>> c94f4f93
    let branch = tree
    let doc = this.doc
    let parametric = true
    let mode = ParseMode.normal

    function addToken(rToken: RichToken, line: number) {
      tokens.push(rToken)
      branch.push(rToken)
      lines[line].push(rToken)
    }

    function checkUnnest(rToken: RichToken) {
      let { id, token } = rToken
      if (id && spec.down.get(id) && id !== '"') {
        let top = rToken.meta.blockPredecessor || exeStack.pop()
        let topid = top ? top.id : parametric ? 'start' : 'bottom'
        let matcher = spec.down.get(id)
        let matches = matcher instanceof RegExp ? (<RegExp>matcher).test(<string>topid) : matcher === topid
        if (matches) {
          branch = branch.parent || branch
          rToken.meta.blockPredecessor = top
          if (top) { top.meta.blockSuccessor = rToken }
        } else {
          let wrongness = spec.unstarted.get(id)
          rToken.error = rToken.error || `Unexpected token "${token}"${wrongness}.`
          if (top) { exeStack.push(top) }
        }
      }
    }
    function checkNest(rToken: RichToken) {
      let id = rToken.id
      if (id && spec.up.indexOf(id) > -1) {
        exeStack.push(rToken)
        let newBranch = new ParseTree()
        newBranch.start = rToken
        branch.push(newBranch)
        branch = newBranch
      }
    }

<<<<<<< HEAD
=======
    function checkWarp(warpToken: RichToken) {
      if (warpToken.id === '(') {
        let wsMember: ParseChunk[] = []
        warp()
        function pop() {
          let result = branch.pop()
          if (Array.isArray(result)) {
            tokens.splice(tokens.lastIndexOf(<RichToken>(<ParseTree>result)[0]))
          } else {
            tokens.pop()
          }
          return result
        }
        function warp() {
          if (branch.length) {
            let prevToken = <RichToken>pop()
            if (prevToken.id === 'endcomment') { // ignore comments
              let body = <ParseTree>pop(), start = <RichToken>pop() 
              wsMember.push([start, body, prevToken])
              warp()
            } else if (prevToken.id === '"') { // treat whole strings as one thing
              let body = <ParseTree>pop(), start = <RichToken>pop()
              warpFin([start, body, prevToken])
            } else {
              if(Array.isArray(branch[branch.length-1])){
                branch = <ParseTree>branch[branch.length-1]
              }
              warpFin(prevToken)
            }
          } else {
            branch = branch.parent || branch
            warpFin(<RichToken>pop())
          }
        }
        function warpFin(prev: ParseChunk) {
          let realMember = wsMember.length ? wsMember : prev
          wsMember.push(prev)
          if (branch === tree && (
            branch[branch.length-2] && (<RichToken>branch[branch.length-2]).id === ':'
            || prev === tree[0])
          ) {
            warpToken.error = 'Warp statements can\'t go at the beginning of the file!'
            unwarp(realMember)
          } else {
            warpStack.push(realMember)
          }
        }
      }
    }
    function checkUnwarp(warpToken: RichToken) { // TODO
      if (warpToken.id === ')') {
        if (warpStack.length) {
          let toUnwarp = <ParseChunk|ParseChunk[]>warpStack.pop()
          unwarp(toUnwarp)
        } else {
          warpToken.error = 'Warp statements can\'t go at the beginning of the file!'
        }
      }
    }
    function unwarp(wsMember: ParseChunk|ParseChunk[]) { // TODO
      if (Array.isArray(wsMember)) {
        if (wsMember[1] instanceof ParseTree) {
          (<ParseBranch[]>wsMember).forEach(push)
        } else {
          while (wsMember.length) {
            push(<ParseBranch>wsMember.pop())
          }
        }
      } else {
        checkUnnest(wsMember)
        push(wsMember)
        checkNest(wsMember)
      }
      function push (b: ParseBranch) { tokens.push(...flatten(b)); branch.push(b) }
      function flatten(br: ParseBranch) {
        if (Array.isArray(br)) {
          let result: RichToken[] = []
          br.forEach(b => result.push(...flatten(b)))
          return result
        } else { return [br] }
      }
    }

>>>>>>> c94f4f93
    function checkIJK(ijkToken: RichToken) {
      let depth = exeStack.filter(rToken => rToken.id === 'do').length
      if (ijkToken.id === 'i') {
        if (depth === 0) {
          ijkToken.error = '"I" must be used inside a "do" loop.'
        }
      } else if (ijkToken.id === 'j') {
        if (depth < 2) {
          ijkToken.error = '"J" must be used inside nested "do" loops.'
        }
      } else if (ijkToken.id === 'k') {
        if (depth === 0) {
          ijkToken.error = '"K" must be used inside "do" loops.'
        } else if (depth === 1) {
          ijkToken.warning = '"K" should\'t be used for an innermost "do" loop; use "I" instead.'
        } else if (depth === 2) {
          ijkToken.warning = '"K" should\'t be used for the second innermost "do" loop; use "J" instead.'
        }
      }
    }

    doc.getText().split('\n').forEach((text, line) => {
      lines.push([])
      // Here, replace is used as "for each match, do..."
      text.replace(tokenPattern, (token, offset) => {
        let range = new vscode.Range(line, offset, line, offset + token.length)

        if (mode === ParseMode.normal) {
          let id: string|undefined
          let wiki: boolean = true
          let error: string|undefined
          let rToken: RichToken = { token, error, range, meta: { wiki } }

          if (token === '#') { mode = ParseMode.comment; id = 'comment'; wiki = false } 
          else {
            if (parametric) {
              if (exeStack.length === 0) {
                if (token[0] === '$') {
                  id = 'define'
                  rToken.meta.var = token.slice(1)
                  this.getVar(rToken.meta.var).define.push(rToken)
                } else { parametric = false }
              } else if (exeStack.length === 1 && exeStack[0].id === 'define') {
                wiki = false
                if (token === ':') { id = ':' }
                else { error = 'Expected ":".'; parametric = false } 
              } else if (exeStack.length === 1 && exeStack[0].id === ':') {
                wiki = false
                if (RichDoc.valuePattern.test(token)) { id = 'value'; wiki = false }
                else { error = 'Expected numeric literal or string.'; parametric = false }
                if (token === '"') { mode = ParseMode.string }
              } else {
                parametric = false
              }
              if (error) {
                exeStack.pop()
              }
            }
            let lowerToken = token.toLowerCase()
            if (!parametric) {
              if (token[0] === '$') { id = 'define'; error = `Input variables must go at the beginning of the file.` }
              else if (token === '"') { mode = ParseMode.string; id = token; wiki = false }
              else if (token === '(' || token === ')') { id = token; wiki = false }
              else if (crplData.words.indexOf(lowerToken) > -1) { id = lowerToken }
              else if (crplData.unitConstants.hasOwnProperty(lowerToken)) { id = lowerToken }
              else if (/-?\d+(.\d*)?/.test(token)) { wiki = false }
              else {
                symbolPatterns.forEach((tokenType, re) => {
                  if (re.test(token)) {
                    id = tokenType
                    if (RichDoc.keyofVarTracker.test(id)) {
                      let name = lowerToken.slice(2)
                      rToken.meta.var = name
                      this.getVar(name)[<keyof VarTracker>tokenType].push(rToken)
                    } else if (RichDoc.keyofFuncTracker.test(id)) {
                      let name = lowerToken.slice(1)
                      rToken.meta.func = name
                      this.getFunc(name)[<keyof FuncTracker>tokenType].push(rToken)
                    }
                  }
                })
                error = id ? undefined : `Unknown token "${token}".`
                wiki = !!id
              }
            }
          }

          rToken.id = id; rToken.meta.wiki = wiki; rToken.error = error

          checkUnnest(rToken)
          checkWarp(rToken)
          addToken(rToken, line)
<<<<<<< HEAD
=======
          checkUnwarp(rToken)
>>>>>>> c94f4f93
          checkNest(rToken)

          checkIJK(rToken)
        } else if (mode === ParseMode.string) {
          if (parametric && exeStack.length === 0) {
            // awful hacks in order to preserve a simple RichDoc.stackSpec schema
            let lastToken = <RichToken>branch.pop()
            lastToken.id = '"'
            exeStack.push(lastToken)
            let newBranch = new ParseTree()
            newBranch.start = lastToken
            branch.push(lastToken, newBranch)
            branch = newBranch
          }
          if (token === '"') {
            exeStack.pop()
            branch = branch.parent || branch
            addToken({ token, range, id: '"', meta: { } }, line)
            mode = ParseMode.normal
          } else {
            addToken({ token, range, id: 'string', meta: { } }, line)
          }
        } else if (mode === ParseMode.comment) {
          addToken({ token, range, id: '#' + token, meta: { } }, line)
        }
      
        console.log(token)
        this.printTokens()

        return ''
      })
      if (mode === ParseMode.comment) {
        exeStack.pop()
        addToken({
          token: '', id: 'endcomment', meta: { },
          range: new vscode.Range(line, text.length, line, text.length)
        }, line)
        branch = branch.parent || branch
        mode = ParseMode.normal
      }
    })
    // diagnose unresolved blocks
    exeStack.forEach(rToken => {
      if (rToken.id === 'func') {
        let wrongness = spec.unstarted.get(rToken.id)
        rToken.error = ((exeStack.length > 1) || undefined) && `Unexpected token "${rToken.token}"${wrongness}.`
        return
      }
      if (rToken.error) { return }
      rToken.parent = <ParseTree>rToken.parent
      let [ match, startOffset ] = <[string, 0|2]>spec.unmatched.get(<string>rToken.id)
      let errorToken = <RichToken>rToken.parent[rToken.parent.indexOf(rToken) - startOffset]
      if (errorToken.error) { return }
      errorToken.error = `"${errorToken.id}"` + wom(match)
    })
    this.checkVariables()
    this.checkFunctions()
    this.printTokens()
  } catch (err) { console.log(err); throw err }}

  checkVariables() {
    this.vars.forEach((tracker, name) => {
      if (tracker.define.length > 1) {
        tracker.define.forEach(t => t.error = `Variable ${name} is defined more than once.`)
      }
      let writes = tracker.define.concat(tracker.write)
      let reads = tracker.read.concat(tracker.delete, tracker.exists)
      if (!writes.length) {
        reads.forEach(t => t.warning = `Variable ${name} is read from, but never written to.`)
      } else if (!reads.length) {
        writes.forEach(t => t.warning = `Variable ${name} is written to, but never read from.`)
      }
    })
  }
  checkFunctions() {
    this.funcs.forEach((tracker, name) => {
      if (tracker.func.length > 1) {
        tracker.func.forEach(t => t.error = `Function ${name} is defined more than once.`)
      }
      if (!tracker.func.length) {
        tracker.call.forEach(t => t.error = `Function ${name} is never defined.`)
      }
    });
  }

  getVar(name: string) {
    let result = this.vars.get(name)
    if (!result) {
      result = { read: [], write: [], exists: [], delete: [], define: [] }
      this.vars.set(name, result)
    }
    return <VarTracker>result
  }
  getFunc(name: string) {
    let result = this.funcs.get(name)
    if (!result) {
      result = { func: [], call: [] }
      this.funcs.set(name, result)
    }
    return <FuncTracker>result
  }
  
  getWord(position: vscode.Position): WordInTheHand {
    let wordRange = this.doc.getWordRangeAtPosition(position, tokenPattern)
    let word = wordRange && this.doc.getText(wordRange)
    let tokenMatch = wordRange && this.tokens.flat.find((rToken) => {
      let intersection = (<vscode.Range>wordRange).intersection(rToken.range)
      return !!(intersection && !intersection.isEmpty)
    })
    return { wordRange, word, tokenMatch }
  }

  diagnose(diagnostics: vscode.DiagnosticCollection) {
    let result: vscode.Diagnostic[] = []
    result.push(
      ...this.tokens.flat
        .filter(t => t.error)
        .map(t => new vscode.Diagnostic(t.range, <string>t.error)),
      ...this.tokens.flat
        .filter(t => t.warning)
        .map(t => new vscode.Diagnostic(t.range, <string>t.warning, vscode.DiagnosticSeverity.Warning))
    )
    diagnostics.set(this.doc.uri, result)
  }

  printTokens(f: ((t: RichToken) => any) = t => t.token) {
    type StringBranch = StringTree | string
    class StringTree extends Array<StringBranch> {}
    function niceTree(branch: ParseBranch): StringBranch {
      if (Array.isArray(branch)) {
        return branch.map(niceTree)
      } else {
        return f(branch) ? f(branch).toString() : '???'
      }
    }
    console.log({
      lines: this.tokens.lines.map(line => line.map(rToken => rToken.token).join(', ')),
      tree: this.tokens.tree.map(niceTree)
    })
  }
}

function docuWikiDocToMD (crplHTML: string): string[] {
  try {
    // tidy up
    let docu = crplHTML.replace(/\r/g, '')
    docu = (<RegExpExecArray>/=====(.*\n)*/.exec(docu))[0];
    docu = docu.replace(/(===+\s*Examples|<\/textarea)(.*\n)*/, '');
    docu = docu.replace(/''|%%/g, '`');
    docu = entityDecode(docu)

    let splitKey = `~~~ ${Math.random()} ~~~`
    let matchedResult = docPattern.exec(docu)
    if (matchedResult === null) { throw new Error('400') }
    let [, id,, args, results, notation,, description] = matchedResult
    description = description.replace(/==+ *(.*?) *==+/g, `\n${splitKey}\n**$1**\n`)
      .replace(/\[\[.*\|(.*)\]\]/g, '$1')
      .replace(/<\/?note>/g, '\n')
      .replace(/<code>/g, '```crpl\n')
      .replace(/<\/code>/g, '\n```')
    // replace docuWiki table with MD table
    let newDescription = description.replace(/\^(.*)\n/g, '|$1\n|\n');
    while (newDescription !== description) {
      description = newDescription;
      newDescription = description.replace(/\^(.*)\n/, '|$1\n|---');
    }

    return [
      `\`${id}\`: ${notation}`,
      `[${args}] - [${results}]`,
      ...description.split(splitKey)
    ]
  } catch (err) {
    console.log(err)
    throw err
  }
}

function completionFilter(completionList: string[], rToken: RichToken, pattern: RegExp, prefix: string) {
  let word = rToken.token

  let niceWord = word.toLowerCase().replace(pattern, '')
  let result = completionList
    .filter(s => pattern.test(s))
    .map(s => s.replace(pattern, ''))
    .filter(completion => completion.toLowerCase().startsWith(niceWord))
    .map(s => prefix + s)
  return result.map(c => <vscode.CompletionItem>{
    label: c, range: rToken.range
  })
}

export function activate(context: vscode.ExtensionContext) {
  if (false) { scrapeSignatures() }
  let documents: Map<string, RichDoc> = new Map
  let diagnostics = vscode.languages.createDiagnosticCollection('crpl')

  function updateDoc (doc: vscode.TextDocument) {
    if (vscode.languages.match(crplSelector, doc)) {
      let rDoc = documents.get(doc.uri.toString())
      if (!rDoc) {
        rDoc = new RichDoc(doc)
        documents.set(doc.uri.toString(), rDoc)
      }
      rDoc.tokenize()
      rDoc.diagnose(diagnostics)
    }
  }

  vscode.workspace.textDocuments.forEach(updateDoc)
  context.subscriptions.push(
    vscode.workspace.onDidOpenTextDocument(updateDoc),
    vscode.workspace.onDidChangeTextDocument(change => { updateDoc(change.document) }),
    vscode.workspace.onDidCloseTextDocument(doc => documents.delete(doc.uri.toString())),

    vscode.languages.registerHoverProvider(crplSelector, {
      async provideHover (document, position, token) {
        let rDoc = <RichDoc>documents.get(document.uri.toString())
        let { wordRange, word, tokenMatch } = rDoc.getWord(position)
        if (word) {
          try {
            if (tokenMatch && tokenMatch.meta.wiki && !tokenMatch.error && tokenMatch.id !== undefined) {
              if (tokenMatch.id.startsWith('const_')) {
                return new vscode.Hover(`\`${tokenMatch.id.toUpperCase()}\`: ${(crplData.unitConstants as any)[tokenMatch.id]}`, wordRange)
              }
              let docs = await request(crplData.prefix + tokenMatch.id + crplData.suffix)
              return new vscode.Hover(docuWikiDocToMD(docs), wordRange)
            } else {
              return undefined
            }
          } catch(err) {
            if (err === 400) {
              return new vscode.Hover(`Unable to parse response from ${crplData.prefix + (<RichToken>tokenMatch).id + crplData.suffix}.`)
            } else {
              console.log(err)
            }
          }
        }
      }
    }),
    vscode.languages.registerCompletionItemProvider(crplSelector, {
      async provideCompletionItems (document, position, token) {
        let rDoc = <RichDoc>documents.get(document.uri.toString())
        let { wordRange, word, tokenMatch } = rDoc.getWord(position.with(undefined, position.character - 1))
        if (word && tokenMatch && (<vscode.Range>wordRange).end.isEqual(position) ) {
          let pattern: RegExp = /^/
          prefixPatterns.forEach(p => {
            if (p.test(<string>word)) { pattern = p }
          });
          let prefix = (<RegExpExecArray>pattern.exec(word))[0]
          let longlist = completionFilter(
            rDoc.tokens.flat.filter(rt => tokenMatch !== rt).map(rt => rt.token),
            tokenMatch, pattern, prefix
          )
          longlist.push(...completionFilter(crplData.completionList, tokenMatch, pattern, prefix))
          let dupelog: string[] = []
          let result: vscode.CompletionItem[] = []
          longlist.forEach( (c, i) => {
            if (dupelog.indexOf(c.label) === -1) { dupelog.push(c.label); result.push(c) }
          })
          return result
        }
      }
    }),
    vscode.languages.registerDefinitionProvider(crplSelector, {
      async provideDefinition(document, position, token) {
        let rDoc = <RichDoc>documents.get(document.uri.toString())
        let { tokenMatch } = rDoc.getWord(position)
        if (tokenMatch && (tokenMatch.meta.var)) {
          let tracker = rDoc.getVar(tokenMatch.meta.var)
          let definition = tracker.define[0] || tracker.write[0]
          if (definition) {
            return new vscode.Location(rDoc.doc.uri, definition.range)
          }
        } else if (tokenMatch && tokenMatch.meta.func){
          let definition = rDoc.getFunc(tokenMatch.meta.func).func[0]
          if (definition) {
            return new vscode.Location(rDoc.doc.uri, definition.range)
          }
        }
      }
    }),
    vscode.languages.registerReferenceProvider(crplSelector,  {
      async provideReferences(document, position, token) {
        let rDoc = <RichDoc>documents.get(document.uri.toString())
        let { tokenMatch } = rDoc.getWord(position)
        if (tokenMatch && (tokenMatch.meta.var)) {
          let tracker = rDoc.getVar(tokenMatch.meta.var)
          return [...tracker.define, ...tracker.write, ...tracker.read, ...tracker.delete, ...tracker.exists]
            .map(rt => new vscode.Location(rDoc.doc.uri, rt.range))
        } else if (tokenMatch && tokenMatch.meta.func){
          let tracker = rDoc.getFunc(tokenMatch.meta.func)
          return [...tracker.func, ...tracker.call]
            .map(rt => new vscode.Location(rDoc.doc.uri, rt.range))
        }
      }
    }),
    vscode.languages.registerRenameProvider(crplSelector, {
      async prepareRename(document, position, token) {
        let rDoc = <RichDoc>documents.get(document.uri.toString())
        let { tokenMatch } = rDoc.getWord(position)
        let name = tokenMatch && (tokenMatch.meta.var || tokenMatch.meta.func)
        if (name) {
          return {
            range: (<RichToken>tokenMatch).range,
            placeholder: name
          }
        }
      },
      async provideRenameEdits(document, position, newName, token) {
        let rDoc = <RichDoc>documents.get(document.uri.toString())
        let { tokenMatch } = rDoc.getWord(position)
        let edit = new vscode.WorkspaceEdit()
        if (tokenMatch && tokenMatch.meta.var) {
          let name = tokenMatch.meta.var
          let tracker = rDoc.getVar(name);
          [...tracker.define, ...tracker.write, ...tracker.read, ...tracker.delete, ...tracker.exists]
            .forEach(rt => edit.replace(rDoc.doc.uri, rt.range, rt.token.replace(name, newName)))
          return edit
        } else if (tokenMatch && tokenMatch.meta.func){
          let name = tokenMatch.meta.func
          let tracker = rDoc.getFunc(name);
          [...tracker.func, ...tracker.call]
            .forEach(rt => edit.replace(rDoc.doc.uri, rt.range, rt.token.replace(name, newName)))
          return edit
        }
      }
    }),
  )
}

export function deactivate() {
}<|MERGE_RESOLUTION|>--- conflicted
+++ resolved
@@ -117,10 +117,7 @@
 
     let spec = RichDoc.stackSpec
     let exeStack: RichToken[] = []
-<<<<<<< HEAD
-=======
     let warpStack: (ParseChunk|ParseChunk[])[] = []
->>>>>>> c94f4f93
     let branch = tree
     let doc = this.doc
     let parametric = true
@@ -161,8 +158,6 @@
       }
     }
 
-<<<<<<< HEAD
-=======
     function checkWarp(warpToken: RichToken) {
       if (warpToken.id === '(') {
         let wsMember: ParseChunk[] = []
@@ -246,7 +241,6 @@
       }
     }
 
->>>>>>> c94f4f93
     function checkIJK(ijkToken: RichToken) {
       let depth = exeStack.filter(rToken => rToken.id === 'do').length
       if (ijkToken.id === 'i') {
@@ -339,10 +333,7 @@
           checkUnnest(rToken)
           checkWarp(rToken)
           addToken(rToken, line)
-<<<<<<< HEAD
-=======
           checkUnwarp(rToken)
->>>>>>> c94f4f93
           checkNest(rToken)
 
           checkIJK(rToken)
